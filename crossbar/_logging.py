#####################################################################################
#
#  Copyright (C) Tavendo GmbH
#
#  Unless a separate license agreement exists between you and Tavendo GmbH (e.g. you
#  have purchased a commercial license), the license terms below apply.
#
#  Should you enter into a separate license agreement after having received a copy of
#  this software, then the terms of such license agreement replace the terms below at
#  the time at which such license agreement becomes effective.
#
#  In case a separate license agreement ends, and such agreement ends without being
#  replaced by another separate license agreement, the license terms below apply
#  from the time at which said agreement ends.
#
#  LICENSE TERMS
#
#  This program is free software: you can redistribute it and/or modify it under the
#  terms of the GNU Affero General Public License, version 3, as published by the
#  Free Software Foundation. This program is distributed in the hope that it will be
#  useful, but WITHOUT ANY WARRANTY; without even the implied warranty of
#  MERCHANTABILITY or FITNESS FOR A PARTICULAR PURPOSE.
#
#  See the GNU Affero General Public License Version 3 for more details.
#
#  You should have received a copy of the GNU Affero General Public license along
#  with this program. If not, see <http://www.gnu.org/licenses/agpl-3.0.en.html>.
#
#####################################################################################

from __future__ import absolute_import, division, print_function

import os
import sys
import json
import six

from functools import partial

from zope.interface import provider

from twisted.logger import ILogObserver, formatEvent, Logger, LogPublisher
from twisted.logger import LogLevel, globalLogBeginner, formatTime
from twisted.logger import FileLogObserver

from twisted.python.constants import NamedConstant
from twisted.python.compat import currentframe
from twisted.python.reflect import qual

from weakref import WeakKeyDictionary

log_publisher = LogPublisher()

record_separator = u"\x1e"
cb_logging_aware = u"CROSSBAR_RICH_LOGGING_ENABLE=True"

_loggers = WeakKeyDictionary()
_loglevel = "info"  # Default is "info"


def set_global_log_level(level):
    """
    Set the global log level on all the loggers that have the level not
    explicitly set.
    """
    for item in _loggers.keys():
        if not item._log_level_explicitly_set:
            item._log_level = level
    global _loglevel
    _loglevel = level


try:
    from colorama import Fore
except ImportError:
    # No colorama, so just mock it out.
    class _Fore(object):
        BLACK = ""
        RED = ""
        GREEN = ""
        YELLOW = ""
<<<<<<< HEAD
        GREEN = ""
=======
        BLUE = ""
        MAGENTA = ""
        CYAN = ""
>>>>>>> d4647a42
        WHITE = ""
        RESET = ""
        LIGHTBLACK_EX = ""
        LIGHTRED_EX = ""
        LIGHTGREEN_EX = ""
        LIGHTYELLOW_EX = ""
        LIGHTBLUE_EX = ""
        LIGHTMAGENTA_EX = ""
        LIGHTCYAN_EX = ""
        LIGHTWHITE_EX = ""
    Fore = _Fore()

COLOUR_FORMAT = "{}{} [{}]{} {}"
NOCOLOUR_FORMAT = "{} [{}] {}"
SYSLOGD_FORMAT = "[{}] {}"

POSSIBLE_LEVELS = ["none", "critical", "error", "warn", "info", "debug",
                   "trace"]
REAL_LEVELS = ["critical", "error", "warn", "info", "debug"]

# Sanity check
assert set(REAL_LEVELS).issubset(set(POSSIBLE_LEVELS))

# Make our own copies of stdout and stderr, for printing to later
# When we start logging, the logger will capture all outputs to the *new*
# sys.stderr and sys.stdout. As we're printing to it, it'll get caught in an
# infinite loop -- which we don't want.
_stderr, _stdout = sys.stderr, sys.stdout


def escape_formatting(text):
    """
    Escape things that would otherwise confuse `.format`.
    """
    return text.replace(u"{", u"{{").replace(u"}", u"}}")


def make_stdout_observer(levels=(LogLevel.info, LogLevel.debug),
                         show_source=False, format="colour", trace=False,
                         _file=_stdout):
    """
    Create an observer which prints logs to L{sys.stdout}.
    """
    @provider(ILogObserver)
    def StandardOutObserver(event):

        if event["log_level"] not in levels:
            return

        if event.get("log_system", "-") == "-":
            logSystem = "{:<10} {:>6}".format("Controller", os.getpid())
        else:
            logSystem = event["log_system"]

        if show_source and event.get("log_namespace") is not None:
            logSystem += " " + event.get("cb_namespace", event.get("log_namespace", ''))

        if format == "colour":
            # Choose a colour depending on where the log came from.
            if "Controller" in logSystem:
                fore = Fore.BLUE
            elif "Router" in logSystem:
                fore = Fore.YELLOW
            elif "Container" in logSystem:
                fore = Fore.GREEN
            else:
                fore = Fore.WHITE

            eventString = COLOUR_FORMAT.format(
                fore, formatTime(event["log_time"]), logSystem, Fore.RESET,
                formatEvent(event))
        elif format == "nocolour":
            eventString = NOCOLOUR_FORMAT.format(
                formatTime(event["log_time"]), logSystem, formatEvent(event))
        elif format == "syslogd":
            eventString = SYSLOGD_FORMAT.format(logSystem, formatEvent(event))

        print(eventString, file=_file)

    return StandardOutObserver


def make_stderr_observer(levels=(LogLevel.warn, LogLevel.error,
                                 LogLevel.critical),
                         show_source=False, format="colour",
                         _file=_stderr):
    """
    Create an observer which prints logs to L{sys.stderr}.
    """
    @provider(ILogObserver)
    def StandardErrorObserver(event):

        if event["log_level"] not in levels:
            return

        if event.get("log_system", u"-") == u"-":
            logSystem = u"{:<10} {:>6}".format("Controller", os.getpid())
        else:
            logSystem = event["log_system"]

        if show_source and event.get("log_namespace") is not None:
            logSystem += " " + event.get("cb_namespace", event.get("log_namespace", ''))

        if event.get("log_format", None) is not None:
            eventText = formatEvent(event)
        else:
            eventText = ""

        if "log_failure" in event:
            # This is a traceback. Print it.
            eventText = eventText + event["log_failure"].getTraceback()

        if format == "colour":
            # Errors are always red, no matter the system they came from.
            eventString = COLOUR_FORMAT.format(
                Fore.RED, formatTime(event["log_time"]), logSystem, Fore.RESET,
                eventText)
        elif format == "nocolour":
            eventString = NOCOLOUR_FORMAT.format(
                formatTime(event["log_time"]), logSystem, eventText)
        elif format == "syslogd":
            eventString = SYSLOGD_FORMAT.format(logSystem, eventText)

        print(eventString, file=_file)

    return StandardErrorObserver


def make_JSON_observer(outFile):
    """
    Make an observer which writes JSON to C{outfile}.
    """
    @provider(ILogObserver)
    def _make_json(_event):

        event = dict(_event)

        done_json = {
            "level": event.pop("log_level", LogLevel.info).name,
            "namespace": event.pop("log_namespace", '')
        }

        eventText = formatEvent(event)

        if "log_failure" in event:
            # This is a traceback. Print it.
            eventText = eventText + os.linesep + event["log_failure"].getTraceback()

        done_json["text"] = escape_formatting(eventText)

        try:
            event.pop("log_logger", "")
            event.pop("log_format", "")
            event.pop("log_source", "")
            event.pop("log_system", "")
            event.pop("log_failure", "")
            event.pop("failure", "")
            event.update(done_json)

            text = json.dumps(event, skipkeys=True)
        except Exception as e:
            text = json.dumps({"text": "Error writing: " + str(e) + " " + str(event),
                               "level": "error",
                               "namespace": "crossbar._logging"})

        if not isinstance(text, six.text_type):
            text = text.decode('utf8')

        print(text, end=record_separator, file=outFile)

    return _make_json


def make_legacy_daily_logfile_observer(path, logoutputlevel):
    """
    Make a L{DefaultSystemFileLogObserver}.
    """
    from crossbar.twisted.processutil import DefaultSystemFileLogObserver
    from twisted.logger import LegacyLogObserverWrapper
    from twisted.python.logfile import DailyLogFile

    logfd = DailyLogFile.fromFullPath(os.path.join(path,
                                                   'node.log'))
    flo = LegacyLogObserverWrapper(
        DefaultSystemFileLogObserver(logfd,
                                     system="{:<10} {:>6}".format(
                                         "Controller", os.getpid())).emit)

    def _log(event):

        level = event["log_level"]

        if logoutputlevel == "none":
            return
        elif logoutputlevel == "quiet":
            # Quiet: Only print warnings and errors to stderr.
            if level not in (LogLevel.warn, LogLevel.error, LogLevel.critical):
                return
        elif logoutputlevel == "standard":
            # Standard: For users of Crossbar
            if level not in (LogLevel.info, LogLevel.warn, LogLevel.error,
                             LogLevel.critical):
                return
        elif logoutputlevel == "verbose":
            # Verbose: for developers
            # Adds the class source.
            if event.get("cb_level") == "trace":
                return
        elif logoutputlevel == "trace":
            # Verbose: for developers
            # Adds "trace" output
            pass
        else:
            assert False, "Shouldn't ever get here."

        # Forward the event
        flo(event)

    return _log


class CrossbarLogger(object):
    """
    A logger that wraps a L{Logger} and no-ops messages that it doesn't want to
    listen to.
    """
    def __init__(self, log_level=None, namespace=None, logger=None, observer=None):

        assert logger is not None and \
            observer is not None and \
            namespace is not None, (
                "Don't make a CrossbarLogger directly, use makeLogger")

        if log_level is None:
            # If an explicit log level isn't given, use the current global log
            # level
            self._setlog_level = _loglevel
            self._log_level_explicitly_set = False
        else:
            self.set_log_level(log_level)

        self.logger = logger(observer=observer, namespace=namespace)

        def _log(self, level, *args, **kwargs):
            """
            When this is called, it checks whether the index is higher than the
            current set level. If it is not, it is a no-op.
            """
            if isinstance(level, NamedConstant):
                level = level.name

            if POSSIBLE_LEVELS.index(level) <= POSSIBLE_LEVELS.index(self._log_level):
                getattr(self.logger, level)(*args, **kwargs)

        for item in REAL_LEVELS:
            # Set instances of _log which convert to no-ops.
            setattr(self, item, partial(_log, self, item))

        self.emit = partial(_log, self)

    def failure(self, *args, **kwargs):
        if POSSIBLE_LEVELS.index("critical") <= POSSIBLE_LEVELS.index(self._log_level):
            return self.logger.failure(*args, **kwargs)

    def trace(self, *args, **kwargs):
        if POSSIBLE_LEVELS.index("trace") <= POSSIBLE_LEVELS.index(self._log_level):
            return self.debug(*args, cb_trace=True, **kwargs)

    def set_log_level(self, level):
        """
        Explicitly change the log level.
        """
        self._log_level_explicitly_set = True
        self._log_level = level

    @property
    def _log_level(self):
        return self._setlog_level

    @_log_level.setter
    def _log_level(self, level):
        if level not in POSSIBLE_LEVELS:
            raise ValueError(
                "{level} not in {levels}".format(level=level,
                                                 levels=POSSIBLE_LEVELS))
        self._setlog_level = level


def make_logger(log_level=None, logger=Logger, observer=log_publisher):
    """
    Make a new logger (of the type set by the kwarg logger) that publishes to
    the observer set in the observer kwarg. If no explicit log_level is given,
    it uses the current global log level.
    """
    # Get the caller's frame
    cf = currentframe(1)

    if "self" in cf.f_locals:
        # We're probably in a class init or method
        namespace = qual(cf.f_locals["self"].__class__)

        logger = CrossbarLogger(log_level,
                                namespace=namespace,
                                logger=logger,
                                observer=observer)
    else:
        namespace = cf.f_globals["__name__"]

        if cf.f_code.co_name != "<module>":
            # If it's not the module, and not in a class instance, add the code
            # object's name.
            namespace = namespace + "." + cf.f_code.co_name

        logger = CrossbarLogger(log_level,
                                namespace=namespace,
                                logger=logger,
                                observer=observer)

    # Set up a weak ref, so that all loggers can be updated later
    _loggers[logger] = True
    return logger


def start_logging():
    """
    Start logging to the publisher.
    """
    globalLogBeginner.beginLoggingTo([log_publisher])<|MERGE_RESOLUTION|>--- conflicted
+++ resolved
@@ -79,13 +79,9 @@
         RED = ""
         GREEN = ""
         YELLOW = ""
-<<<<<<< HEAD
-        GREEN = ""
-=======
         BLUE = ""
         MAGENTA = ""
         CYAN = ""
->>>>>>> d4647a42
         WHITE = ""
         RESET = ""
         LIGHTBLACK_EX = ""
