#####################################################################################
#
#  Copyright (C) Tavendo GmbH
#
#  Unless a separate license agreement exists between you and Tavendo GmbH (e.g. you
#  have purchased a commercial license), the license terms below apply.
#
#  Should you enter into a separate license agreement after having received a copy of
#  this software, then the terms of such license agreement replace the terms below at
#  the time at which such license agreement becomes effective.
#
#  In case a separate license agreement ends, and such agreement ends without being
#  replaced by another separate license agreement, the license terms below apply
#  from the time at which said agreement ends.
#
#  LICENSE TERMS
#
#  This program is free software: you can redistribute it and/or modify it under the
#  terms of the GNU Affero General Public License, version 3, as published by the
#  Free Software Foundation. This program is distributed in the hope that it will be
#  useful, but WITHOUT ANY WARRANTY; without even the implied warranty of
#  MERCHANTABILITY or FITNESS FOR A PARTICULAR PURPOSE.
#
#  See the GNU Affero General Public License Version 3 for more details.
#
#  You should have received a copy of the GNU Affero General Public license along
#  with this program. If not, see <http://www.gnu.org/licenses/agpl-3.0.en.html>.
#
#####################################################################################

from __future__ import absolute_import

import argparse
import click
import json
import os
import pkg_resources
import platform
import signal
import sys

import six

from twisted.python.reflect import qual

from autobahn.twisted.choosereactor import install_reactor

import crossbar
from crossbar._logging import make_logger


try:
    import psutil
    _HAS_PSUTIL = True
except ImportError:
    _HAS_PSUTIL = False

_HAS_COLOR_TERM = False
try:
    import colorama

    # https://github.com/tartley/colorama/issues/48
    term = None
    if sys.platform == 'win32' and 'TERM' in os.environ:
        term = os.environ.pop('TERM')

    colorama.init()
    _HAS_COLOR_TERM = True

    if term:
        os.environ['TERM'] = term

except ImportError:
    pass

__all__ = ('run',)

# http://patorjk.com/software/taag/#p=display&h=1&f=Stick%20Letters&t=Crossbar.io
BANNER = r"""     __  __  __  __  __  __      __     __
    /  `|__)/  \/__`/__`|__) /\ |__)  |/  \
    \__,|  \\__/.__/.__/|__)/~~\|  \. |\__/

"""

_PID_FILENAME = 'node.pid'


def check_pid_exists(pid):
    """
    Check if a process with given PID exists.

    :returns: ``True`` if a process exists.
    :rtype: bool
    """
    if sys.platform == 'win32':
        if _HAS_PSUTIL:
            # http://pythonhosted.org/psutil/#psutil.pid_exists
            return psutil.pid_exists(pid)
        else:
            # On Windows, this can only be done with native code (like via win32com, ctypes or psutil).
            # We use psutil.
            raise Exception("cannot check if process with PID exists - package psutil not installed")
    else:
        # Unix-like OS
        # http://stackoverflow.com/a/568285/884770
        try:
            os.kill(pid, 0)
        except OSError:
            return False
        else:
            return True


def _is_crossbar_process(cmdline):
    """
    Returns True if the cmdline passed appears to really be a running
    crossbar instance.
    """
    if len(cmdline) > 1 and 'crossbar' in cmdline[1]:
        return True
    if cmdline[0] == 'crossbar-controller':
        return True
    return False


def check_is_running(cbdir):
    """
    Check if a Crossbar.io node is already running on a Crossbar.io node directory.

    :param cbdir: The Crossbar.io node directory to check.
    :type cbdir: str

    :returns: The PID of the running Crossbar.io controller process or ``None``
    :rtype: int or None
    """
    log = make_logger()

    remove_PID_type = None
    remove_PID_reason = None

    fp = os.path.join(cbdir, _PID_FILENAME)

    if os.path.isfile(fp):
        with open(fp) as fd:
            pid_data_str = fd.read()
            try:
                pid_data = json.loads(pid_data_str)
                pid = int(pid_data['pid'])
            except ValueError:
                remove_PID_type = "corrupt"
                remove_PID_reason = "corrupt .pid file"
            else:
                if sys.platform == 'win32' and not _HAS_PSUTIL:
                    # when on Windows, and we can't actually determine if the PID exists,
                    # just assume it exists
                    return pid_data
                else:
                    pid_exists = check_pid_exists(pid)
                    if pid_exists:
                        if _HAS_PSUTIL:
                            # additionally check this is actually a crossbar process
                            p = psutil.Process(pid)
                            cmdline = p.cmdline()
                            if not _is_crossbar_process(cmdline):
                                nicecmdline = ' '.join(cmdline)
                                if len(nicecmdline) > 76:
                                    nicecmdline = nicecmdline[:38] + ' ... ' + nicecmdline[-38:]
                                log.info('"{}" points to PID {} which is not a crossbar process:'.format(fp, pid))
                                log.info('  ' + nicecmdline)
                                log.info('Verify manually and either kill {} or delete {}'.format(pid, fp))
                                return None
                        return pid_data
                    else:
                        remove_PID_type = "stale"
                        remove_PID_reason = "pointing to non-existing process with PID {}".format(pid)

    if remove_PID_type:
        # If we have to remove a PID, do it here.
        try:
            os.remove(fp)
        except:
            log.info(("Could not remove {pidtype} Crossbar.io PID file "
                      "({reason}) {fp} - {log_failure}"),
                     pidtype=remove_PID_type, reason=remove_PID_reason, fp=fp)
        else:
            log.info("{pidtype} Crossbar.io PID file ({reason}) {fp} removed",
                     pidtype=remove_PID_type.title(), reason=remove_PID_reason,
                     fp=fp)

    return None


def run_command_version(options, reactor=None, **kwargs):
    """
    Subcommand "crossbar version".
    """
    log = make_logger()
    verbose = False

    # Python
    #
    py_ver = '.'.join([str(x) for x in list(sys.version_info[:3])])
    py_ver_string = "[%s]" % sys.version.replace('\n', ' ')

    if 'pypy_version_info' in sys.__dict__:
        py_ver_detail = "{}-{}".format(platform.python_implementation(), '.'.join(str(x) for x in sys.pypy_version_info[:3]))
    else:
        py_ver_detail = platform.python_implementation()

    # Twisted / Reactor
    #
    tx_ver = "%s-%s" % (pkg_resources.require("Twisted")[0].version, reactor.__class__.__name__)
    tx_loc = "[%s]" % qual(reactor.__class__)

    # Autobahn
    #
    from autobahn.websocket.protocol import WebSocketProtocol
    ab_ver = pkg_resources.require("autobahn")[0].version
    ab_loc = "[%s]" % qual(WebSocketProtocol)

    # UTF8 Validator
    #
    from autobahn.websocket.utf8validator import Utf8Validator
    s = qual(Utf8Validator)
    if 'wsaccel' in s:
        utf8_ver = 'wsaccel-%s' % pkg_resources.require('wsaccel')[0].version
    elif s.startswith('autobahn'):
        utf8_ver = 'autobahn'
    else:
        # could not detect UTF8 validator type/version
        utf8_ver = '?'
    utf8_loc = "[%s]" % qual(Utf8Validator)

    # XOR Masker
    #
    from autobahn.websocket.xormasker import XorMaskerNull
    s = qual(XorMaskerNull)
    if 'wsaccel' in s:
        xor_ver = 'wsaccel-%s' % pkg_resources.require('wsaccel')[0].version
    elif s.startswith('autobahn'):
        xor_ver = 'autobahn'
    else:
        # could not detect XOR masker type/version
        xor_ver = '?'
    xor_loc = "[%s]" % qual(XorMaskerNull)

    # JSON Serializer
    #
    supported_serializers = ['JSON']
    from autobahn.wamp.serializer import JsonObjectSerializer
    s = str(JsonObjectSerializer.JSON_MODULE)
    if 'ujson' in s:
        json_ver = 'ujson-%s' % pkg_resources.require('ujson')[0].version
    else:
        json_ver = 'stdlib'

    # MsgPack Serializer
    #
    try:
        import msgpack  # noqa
        msgpack_ver = 'msgpack-python-%s' % pkg_resources.require('msgpack-python')[0].version
        supported_serializers.append('MessagePack')
    except ImportError:
        msgpack_ver = '-'

    # CBOR Serializer
    #
    try:
        import cbor  # noqa
        cbor_ver = 'cbor-%s' % pkg_resources.require('cbor')[0].version
        supported_serializers.append('CBOR')
    except ImportError:
        cbor_ver = '-'

    # LMDB
    #
    try:
        import lmdb  # noqa
        lmdb_lib_ver = '.'.join([str(x) for x in lmdb.version()])
        lmdb_ver = 'lmdb-{}/{}'.format(pkg_resources.require('lmdb')[0].version, lmdb_lib_ver)
    except ImportError:
        lmdb_ver = '-'

    def decorate(text):
        return click.style(text, fg='yellow', bold=True)

    for line in BANNER.splitlines():
        log.info(decorate("{:>40}".format(line)))

    pad = " " * 22

    log.info(" Crossbar.io        : {ver}", ver=decorate(crossbar.__version__))
    log.info("   Autobahn         : {ver} (with {serializers})", ver=decorate(ab_ver), serializers=', '.join(supported_serializers))
    log.debug("{pad}{debuginfo}", pad=pad, debuginfo=decorate(ab_loc))
    if verbose:
        log.info("     UTF8 Validator : {ver}", ver=decorate(utf8_ver))
        log.debug("{pad}{debuginfo}", pad=pad, debuginfo=decorate(utf8_loc))
        log.info("     XOR Masker     : {ver}", ver=decorate(xor_ver))
        log.debug("{pad}{debuginfo}", pad=pad, debuginfo=decorate(xor_loc))
        log.info("     JSON Codec     : {ver}", ver=decorate(json_ver))
        log.info("     MsgPack Codec  : {ver}", ver=decorate(msgpack_ver))
        log.info("     CBOR Codec     : {ver}", ver=decorate(cbor_ver))
    log.info("   Twisted          : {ver}", ver=decorate(tx_ver))
    log.debug("{pad}{debuginfo}", pad=pad, debuginfo=decorate(tx_loc))
    log.info("   LMDB             : {ver}", ver=decorate(lmdb_ver))
    log.info("   Python           : {ver}/{impl}", ver=decorate(py_ver), impl=decorate(py_ver_detail))
    log.debug("{pad}{debuginfo}", pad=pad, debuginfo=decorate(py_ver_string))
    log.info(" OS                 : {ver}", ver=decorate(platform.platform()))
    log.info(" Machine            : {ver}", ver=decorate(platform.machine()))
    log.info("")


def run_command_templates(options, **kwargs):
    """
    Subcommand "crossbar templates".
    """
    from crossbar.controller.template import Templates

    templates = Templates()
    templates.help()


def run_command_init(options, **kwargs):
    """
    Subcommand "crossbar init".
    """
    log = make_logger()

    from crossbar.controller.template import Templates

    templates = Templates()

    if options.template not in templates:
        log.info("Huh, sorry. There is no template named '{options.template}'. Try 'crossbar templates' to list the templates available.",
                 options=options)
        sys.exit(1)

    if options.appdir is None:
        options.appdir = '.'
    else:
        if os.path.exists(options.appdir):
            raise Exception("app directory '{}' already exists".format(options.appdir))

        try:
            os.mkdir(options.appdir)
        except Exception as e:
            raise Exception("could not create application directory '{}' ({})".format(options.appdir, e))
        else:
            log.info("Crossbar.io application directory '{options.appdir}' created",
                     options=options)

    options.appdir = os.path.abspath(options.appdir)

    log.info("Initializing application template '{options.template}' in directory '{options.appdir}'",
             options=options)
    get_started_hint = templates.init(options.appdir, options.template)

    log.info("Application template initialized")

    if get_started_hint:
        log.info("\n{}\n".format(get_started_hint))
    else:
        log.info("\nTo start your node, run 'crossbar start --cbdir {cbdir}'\n",
                 cbdir=os.path.abspath(os.path.join(options.appdir, '.crossbar')))


def run_command_status(options, **kwargs):
    """
    Subcommand "crossbar status".
    """
    log = make_logger()

    # check if there is a Crossbar.io instance currently running from
    # the Crossbar.io node directory at all
    #
    pid_data = check_is_running(options.cbdir)
    if pid_data is None:
        # https://docs.python.org/2/library/os.html#os.EX_UNAVAILABLE
        # https://www.freebsd.org/cgi/man.cgi?query=sysexits&sektion=3
        log.info("No Crossbar.io instance is currently running from node directory {cbdir}.",
                 cbdir=options.cbdir)
        sys.exit(getattr(os, 'EX_UNAVAILABLE', 1))
    else:
        log.info("A Crossbar.io instance is running from node directory {cbdir} (PID {pid}).",
                 cbdir=options.cbdir, pid=pid_data['pid'])
        sys.exit(0)


def run_command_stop(options, exit=True, **kwargs):
    """
    Subcommand "crossbar stop".
    """
    # check if there is a Crossbar.io instance currently running from
    # the Crossbar.io node directory at all
    #
    pid_data = check_is_running(options.cbdir)
    if pid_data:
        pid = pid_data['pid']
        print("Stopping Crossbar.io currently running from node directory {} (PID {}) ...".format(options.cbdir, pid))
        if not _HAS_PSUTIL:
            os.kill(pid, signal.SIGINT)
            print("SIGINT sent to process {}.".format(pid))
        else:
            p = psutil.Process(pid)
            try:
                # first try to terminate (orderly shutdown)
                _TERMINATE_TIMEOUT = 5
                p.terminate()
                print("SIGINT sent to process {} .. waiting for exit ({} seconds) ...".format(pid, _TERMINATE_TIMEOUT))
                p.wait(timeout=_TERMINATE_TIMEOUT)
            except psutil.TimeoutExpired:
                print("... process {} still alive - will kill now.".format(pid))
                p.kill()
                print("SIGKILL sent to process {}.".format(pid))
            finally:
                print("Process {} terminated.".format(pid))
        if exit:
            sys.exit(0)
        else:
            return pid_data
    else:
        print("No Crossbar.io is currently running from node directory {}.".format(options.cbdir))
        sys.exit(getattr(os, 'EX_UNAVAILABLE', 1))


def _startlog(options, reactor):
    """
    Start the logging in a way that all the subcommands can use it.
    """
    from crossbar._logging import start_logging, set_global_log_level
    from crossbar._logging import globalLogPublisher

    loglevel = getattr(options, "loglevel", "info")
    logformat = getattr(options, "logformat", "none")
    colour = getattr(options, "colour", "ifavailable")

    set_global_log_level(loglevel)

    # The log observers (things that print to stderr, file, etc)
    observers = []

    if getattr(options, "logtofile", False):
        # We want to log to a file
        from crossbar._logging import make_logfile_observer

        if not options.logdir:
            logdir = options.cbdir
        else:
            logdir = options.logdir

        logfile = os.path.join(logdir, "node.log")

        if loglevel in ["error", "warn", "info"]:
            show_source = False
        else:
            show_source = True

        observers.append(make_logfile_observer(logfile, show_source))
    else:
        # We want to log to stdout/stderr.
        from crossbar._logging import make_stdout_observer
        from crossbar._logging import make_stderr_observer

        if colour == "ifavailable":
            if sys.__stdout__.isatty():
                colour = True
            else:
                colour = False
        elif colour == "True":
            colour = True
        else:
            colour = False

        if loglevel == "none":
            # Do no logging!
            pass
        elif loglevel in ["error", "warn", "info"]:
            # Print info to stdout, warn+ to stderr
            observers.append(make_stdout_observer(show_source=False,
                                                  format=logformat,
                                                  colour=colour))
            observers.append(make_stderr_observer(show_source=False,
                                                  format=logformat,
                                                  colour=colour))
        elif loglevel == "debug":
            # Print debug+info to stdout, warn+ to stderr, with the class
            # source
            observers.append(make_stdout_observer(show_source=True,
                                                  format=logformat,
                                                  colour=colour))
            observers.append(make_stderr_observer(show_source=True,
                                                  format=logformat,
                                                  colour=colour))
        elif loglevel == "trace":
            # Print trace+, with the class source
            observers.append(make_stdout_observer(show_source=True,
                                                  format=logformat,
                                                  trace=True,
                                                  colour=colour))
            observers.append(make_stderr_observer(show_source=True,
                                                  format=logformat,
                                                  colour=colour))
        else:
            assert False, "Shouldn't ever get here."

    for observer in observers:
        globalLogPublisher.addObserver(observer)

        # Make sure that it goes away
        reactor.addSystemEventTrigger('after', 'shutdown',
                                      globalLogPublisher.removeObserver, observer)

    # Actually start the logger.
    start_logging()


def run_command_start(options, reactor=None):
    """
    Subcommand "crossbar start".
    """
    assert reactor

    # do not allow to run more than one Crossbar.io instance
    # from the same Crossbar.io node directory
    #
    pid_data = check_is_running(options.cbdir)
    if pid_data:
        print("Crossbar.io is already running from node directory {} (PID {}).".format(options.cbdir, pid_data['pid']))
        sys.exit(1)
    else:
        fp = os.path.join(options.cbdir, _PID_FILENAME)
        with open(fp, 'wb') as fd:
            argv = options.argv
            options_dump = vars(options)
            pid_data = {
                'pid': os.getpid(),
                'argv': argv,
                'options': {x: y for x, y in options_dump.items()
                            if x not in ["func", "argv"]}
            }
            fd.write("{}\n".format(
                json.dumps(
                    pid_data,
                    sort_keys=False,
                    indent=3,
                    separators=(', ', ': '),
                    ensure_ascii=False
                )
            ).encode('utf8'))

    # remove node PID file when reactor exits
    #
    def remove_pid_file():
        fp = os.path.join(options.cbdir, _PID_FILENAME)
        if os.path.isfile(fp):
            os.remove(fp)
    reactor.addSystemEventTrigger('after', 'shutdown', remove_pid_file)

    log = make_logger()

    # possibly generate new node key
    #
    from crossbar.controller.node import maybe_generate_key
    pubkey = maybe_generate_key(log, options.cbdir)

    # Print the banner.
    for line in BANNER.splitlines():
        log.info(click.style(("{:>40}").format(line), fg='yellow', bold=True))

    # bannerFormat = "{:<18} {:<24}"
    bannerFormat = "    {} {}"
    log.info(bannerFormat.format("Crossbar.io Version:", click.style(crossbar.__version__, fg='yellow', bold=True)))
    log.info(bannerFormat.format("Node Public Key:", click.style(pubkey, fg='yellow', bold=True)))
    log.info()

    log.info("Running from node directory '{cbdir}'", cbdir=options.cbdir)

    from twisted.python.reflect import qual
    log.info("Controller process starting ({python}-{reactor}) ..",
             python=platform.python_implementation(),
             reactor=qual(reactor.__class__).split('.')[-1])

    # relative path validation won't work if we aren't in our
    # working-dir when doing the validation
    os.chdir(options.cbdir)

    from crossbar.controller.node import Node
    from crossbar.common.checkconfig import InvalidConfigException

    # represents the running Crossbar.io node
    #
    node = Node(options.cbdir, reactor=reactor)

    # check and load the node configuration
    #
    try:
        if options.config:
            # load node config from file
            node.load(options.config)
        elif options.cdc:
            # load built-in CDC config
            node.load()
        else:
            # no config file, and not running CDC mode
            raise Exception("Neither a node config was found, nor CDC mode is active.")
    except InvalidConfigException as e:
        log.error("Invalid node configuration")
        log.error("{e!s}", e=e)
        sys.exit(1)
    except:
        raise

    # now actually start the node ..
    #
    def start_crossbar():
        d = node.start(cdc_mode=options.cdc)

        def on_error(err):
            log.error("{e!s}", e=err.value)
            log.error("Could not start node")
            if reactor.running:
                reactor.stop()
        d.addErrback(on_error)

    reactor.callWhenRunning(start_crossbar)

    # enter event loop
    #
    try:
        reactor.run()
    except Exception:
        log.failure("Could not start reactor - {log_failure.value}")


def run_command_restart(options, **kwargs):
    """
    Subcommand "crossbar restart".
    """
    pid_data = run_command_stop(options, exit=False)
    prog = pid_data['argv'][0]
    # remove first item, which is the (fully qualified) path to Python
    args = pid_data['argv'][1:]
    # replace 'restart' with 'start'
    args = [(lambda x: x if x != 'restart' else 'start')(x) for x in args]
    run(prog, args)


def run_command_check(options, **kwargs):
    """
    Subcommand "crossbar check".
    """
    from crossbar.common.checkconfig import check_config_file, color_json
    configfile = os.path.join(options.cbdir, options.config)

    print("\nChecking node configuration file '{}':\n".format(configfile))

    color = color_json
    with open(configfile, 'r') as f:
        print(color(f.read().decode('utf8')))

    old_dir = os.path.abspath(os.path.curdir)
    os.chdir(options.cbdir)
    try:
        check_config_file(configfile)
    except Exception as e:
        print("\nError: {}\n".format(e))
        sys.exit(1)
    else:
        print("Ok, node configuration looks good!\n")
        sys.exit(0)
    finally:
        os.chdir(old_dir)


def run_command_convert(options, **kwargs):
    """
    Subcommand "crossbar convert".
    """
    from crossbar.common.checkconfig import convert_config_file
    configfile = os.path.join(options.cbdir, options.config)

    print("Converting local configuration file {}".format(configfile))

    try:
        convert_config_file(configfile)
    except Exception as e:
        print("\nError: {}\n".format(e))
        sys.exit(1)
    else:
        sys.exit(0)


def run(prog=None, args=None, reactor=None):
    """
    Entry point of Crossbar.io CLI.
    """
    loglevel_args = {
        "type": str,
        "default": 'info',
        "choices": ['none', 'error', 'warn', 'info', 'debug', 'trace'],
        "help": ("How much Crossbar.io should log to the terminal, in order "
                 "of verbosity.")
    }

    colour_args = {
        "type": str,
        "default": "ifavailable",
        "choices": ["True", "False", "ifavailable"],
        "help": "If logging should be coloured."
    }

    # create the top-level parser
    #
    parser = argparse.ArgumentParser(prog='crossbar',
                                     description="Crossbar.io - Polyglot application router - http://crossbar.io")

    # top-level options
    #
    parser.add_argument('--reactor',
                        default=None,
                        choices=['select', 'poll', 'epoll', 'kqueue', 'iocp'],
                        help='Explicit Twisted reactor selection')

    # create subcommand parser
    #
    subparsers = parser.add_subparsers(dest='command',
                                       title='commands',
                                       help='Crossbar.io command to run')
    subparsers.required = True

    # "version" command
    #
    parser_version = subparsers.add_parser('version',
                                           help='Print software versions.')

    parser_version.add_argument('--loglevel',
                                **loglevel_args)
    parser_version.add_argument('--colour',
                                **colour_args)

    parser_version.set_defaults(func=run_command_version)

    # "init" command
    #
    parser_init = subparsers.add_parser('init',
                                        help='Initialize a new Crossbar.io node.')

    parser_init.set_defaults(func=run_command_init)

    parser_init.add_argument('--template',
                             type=six.text_type,
                             default='default',
                             help="Template for initialization")

    parser_init.add_argument('--appdir',
                             type=six.text_type,
                             default=None,
                             help="Application base directory where to create app and node from template.")

    # "templates" command
    #
    parser_templates = subparsers.add_parser('templates',
                                             help='List templates available for initializing a new Crossbar.io node.')

    parser_templates.set_defaults(func=run_command_templates)

    # "start" command
    #
    parser_start = subparsers.add_parser('start',
                                         help='Start a Crossbar.io node.')

    parser_start.set_defaults(func=run_command_start)

    parser_start.add_argument('--cdc',
                              action='store_true',
                              default=False,
                              help='Start node in managed mode, connecting to Crossbar.io DevOps Center (CDC).')

    parser_start.add_argument('--cbdir',
                              type=six.text_type,
                              default=None,
                              help="Crossbar.io node directory (overrides ${CROSSBAR_DIR} and the default ./.crossbar)")

    parser_start.add_argument('--config',
                              type=six.text_type,
                              default=None,
                              help="Crossbar.io configuration file (overrides default CBDIR/config.json)")

    parser_start.add_argument('--logdir',
                              type=six.text_type,
                              default=None,
                              help="Crossbar.io log directory (default: <Crossbar Node Directory>/)")

    parser_start.add_argument('--logtofile',
                              action='store_true',
                              help="Whether or not to log to file")

    parser_start.add_argument('--loglevel',
                              **loglevel_args)

    parser_start.add_argument('--colour',
                              **colour_args)

    parser_start.add_argument('--logformat',
                              type=six.text_type,
<<<<<<< HEAD
                              default='standard',
                              choices=['syslogd', 'standard', 'none'],
                              help="The format of the logs -- suitable for syslogd, not coloured, or coloured.")
=======
                              default='colour',
                              choices=['syslogd', 'nocolour', 'colour'],
                              help="The format of the logs -- suitable for syslogd, not coloured, or coloured. On Windows, this is always, automatically set to 'nocolour' (as colored logging does not work there).")
>>>>>>> c4b70f2d


    # "stop" command
    #
    parser_stop = subparsers.add_parser('stop',
                                        help='Stop a Crossbar.io node.')

    parser_stop.add_argument('--cbdir',
                             type=six.text_type,
                             default=None,
                             help="Crossbar.io node directory (overrides ${CROSSBAR_DIR} and the default ./.crossbar)")

    parser_stop.set_defaults(func=run_command_stop)

    # "restart" command
    #
    parser_restart = subparsers.add_parser('restart',
                                           help='Restart a Crossbar.io node.')

    parser_restart.add_argument('--cbdir',
                                type=six.text_type,
                                default=None,
                                help="Crossbar.io node directory (overrides ${CROSSBAR_DIR} and the default ./.crossbar)")

    parser_restart.set_defaults(func=run_command_restart)

    # "status" command
    #
    parser_status = subparsers.add_parser('status',
                                          help='Checks whether a Crossbar.io node is running.')

    parser_status.add_argument('--cbdir',
                               type=six.text_type,
                               default=None,
                               help="Crossbar.io node directory (overrides ${CROSSBAR_DIR} and the default ./.crossbar)")

    parser_status.set_defaults(func=run_command_status)

    # "check" command
    #
    parser_check = subparsers.add_parser('check',
                                         help='Check a Crossbar.io node`s local configuration file.')

    parser_check.add_argument('--loglevel',
                              **loglevel_args)
    parser_check.add_argument('--colour',
                              **colour_args)
    parser_check.set_defaults(func=run_command_check)

    parser_check.add_argument('--cbdir',
                              type=six.text_type,
                              default=None,
                              help="Crossbar.io node directory (overrides ${CROSSBAR_DIR} and the default ./.crossbar)")

    parser_check.add_argument('--config',
                              type=six.text_type,
                              default=None,
                              help="Crossbar.io configuration file (overrides default CBDIR/config.json)")

    # "convert" command
    #
    parser_check = subparsers.add_parser('convert',
                                         help='Convert a Crossbar.io node`s local configuration file from JSON to YAML or vice versa.')

    parser_check.set_defaults(func=run_command_convert)

    parser_check.add_argument('--cbdir',
                              type=six.text_type,
                              default=None,
                              help="Crossbar.io node directory (overrides ${CROSSBAR_DIR} and the default ./.crossbar)")

    parser_check.add_argument('--config',
                              type=six.text_type,
                              default=None,
                              help="Crossbar.io configuration file (overrides default CBDIR/config.json)")

    # parse cmd line args
    #
    options = parser.parse_args(args)
    if args:
        options.argv = [prog] + args
    else:
        options.argv = sys.argv

    # colored logging does not work on Windows, so overwrite it!
    #
    if sys.platform == 'win32':
        options.logformat = 'nocolour'

    # Crossbar.io node directory
    #
    if hasattr(options, 'cbdir'):
        if not options.cbdir:
            if "CROSSBAR_DIR" in os.environ:
                options.cbdir = os.environ['CROSSBAR_DIR']
            elif os.path.isdir('.crossbar'):
                options.cbdir = '.crossbar'
            else:
                options.cbdir = '.'
        options.cbdir = os.path.abspath(options.cbdir)

    # Crossbar.io node configuration file
    #
    if hasattr(options, 'config'):
        # if not explicit config filename is given, try to auto-detect .
        if not options.config:
            for f in ['config.json', 'config.yaml']:
                fn = os.path.join(options.cbdir, f)
                if os.path.isfile(fn) and os.access(fn, os.R_OK):
                    options.config = f
                    break

            if not options.config:
                if options.cdc:
                    # in CDC mode, we will use a built-in default config
                    # if not overridden from explicit config file
                    pass
                else:
                    raise Exception("No config file specified, and neither CBDIR/config.json nor CBDIR/config.yaml exists")

    # Log directory
    #
    if hasattr(options, 'logdir'):
        if options.logdir:
            options.logdir = os.path.abspath(os.path.join(options.cbdir, options.logdir))
            if not os.path.isdir(options.logdir):
                try:
                    os.mkdir(options.logdir)
                except Exception as e:
                    print("Could not create log directory: {}".format(e))
                    sys.exit(1)

    if not reactor:
        # try and get the log verboseness we want -- not all commands have a
        # loglevel, so just default to info in that case
        debug = getattr(options, "loglevel", "info") in ("debug", "trace")

        # we use an Autobahn utility to import the "best" available Twisted
        # reactor
        reactor = install_reactor(options.reactor, debug)

    # Start the logger
    _startlog(options, reactor)

    # run the subcommand selected
    #
    try:
        options.func(options, reactor=reactor)
    except SystemExit as e:
        # SystemExit(0) is okay! Anything other than that is bad and should be
        # re-raised.
        if e.args[0] != 0:
            raise


if __name__ == '__main__':
    import sys
    run(args=sys.argv[1:])<|MERGE_RESOLUTION|>--- conflicted
+++ resolved
@@ -803,15 +803,9 @@
 
     parser_start.add_argument('--logformat',
                               type=six.text_type,
-<<<<<<< HEAD
                               default='standard',
                               choices=['syslogd', 'standard', 'none'],
                               help="The format of the logs -- suitable for syslogd, not coloured, or coloured.")
-=======
-                              default='colour',
-                              choices=['syslogd', 'nocolour', 'colour'],
-                              help="The format of the logs -- suitable for syslogd, not coloured, or coloured. On Windows, this is always, automatically set to 'nocolour' (as colored logging does not work there).")
->>>>>>> c4b70f2d
 
 
     # "stop" command
@@ -896,10 +890,10 @@
     else:
         options.argv = sys.argv
 
-    # colored logging does not work on Windows, so overwrite it!
+    # coloured logging does not work on Windows, so overwrite it!
     #
     if sys.platform == 'win32':
-        options.logformat = 'nocolour'
+        options.colour = False
 
     # Crossbar.io node directory
     #
