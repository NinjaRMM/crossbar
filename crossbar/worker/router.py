#####################################################################################
#
#  Copyright (C) Tavendo GmbH
#
#  Unless a separate license agreement exists between you and Tavendo GmbH (e.g. you
#  have purchased a commercial license), the license terms below apply.
#
#  Should you enter into a separate license agreement after having received a copy of
#  this software, then the terms of such license agreement replace the terms below at
#  the time at which such license agreement becomes effective.
#
#  In case a separate license agreement ends, and such agreement ends without being
#  replaced by another separate license agreement, the license terms below apply
#  from the time at which said agreement ends.
#
#  LICENSE TERMS
#
#  This program is free software: you can redistribute it and/or modify it under the
#  terms of the GNU Affero General Public License, version 3, as published by the
#  Free Software Foundation. This program is distributed in the hope that it will be
#  useful, but WITHOUT ANY WARRANTY; without even the implied warranty of
#  MERCHANTABILITY or FITNESS FOR A PARTICULAR PURPOSE.
#
#  See the GNU Affero General Public License Version 3 for more details.
#
#  You should have received a copy of the GNU Affero General Public license along
#  with this program. If not, see <http://www.gnu.org/licenses/agpl-3.0.en.html>.
#
#####################################################################################

from __future__ import absolute_import

import os
import sys
import importlib
import pkg_resources
import tempfile
import six

from datetime import datetime

from twisted.internet.defer import Deferred, DeferredList, maybeDeferred
from twisted.internet.defer import inlineCallbacks
from twisted.python.failure import Failure
from twisted.python.threadpool import ThreadPool

from autobahn.util import utcstr
from autobahn.twisted.wamp import ApplicationSession
from autobahn.wamp.exception import ApplicationError

from crossbar.twisted.resource import StaticResource, StaticResourceNoListing

from crossbar._util import class_name
from crossbar.router import uplink
from crossbar.router.session import RouterSessionFactory
from crossbar.router.service import RouterServiceSession
from crossbar.router.router import RouterFactory

from crossbar.router.protocol import WampWebSocketServerFactory, \
    WampRawSocketServerFactory

from crossbar.router.unisocket import UniSocketServerFactory

from crossbar.worker import _appsession_loader
from crossbar.worker.testee import WebSocketTesteeServerFactory, \
    StreamTesteeServerFactory

from crossbar.twisted.endpoint import create_listening_port_from_config

from autobahn.wamp.types import RegisterOptions, PublishOptions

try:
    from twisted.web.wsgi import WSGIResource
    _HAS_WSGI = True
except (ImportError, SyntaxError):
    # Twisted hasn't ported this to Python 3 yet
    _HAS_WSGI = False

from autobahn.twisted.resource import WebSocketResource, WSGIRootResource

from crossbar.twisted.resource import WampLongPollResource, \
    SchemaDocResource

from twisted.web.server import Site

import twisted
import crossbar

from crossbar.twisted.site import createHSTSRequestFactory

from crossbar.twisted.resource import JsonResource, \
    Resource404, \
    RedirectResource, \
    ReverseProxyResource

from crossbar.twisted.fileupload import FileUploadResource

from crossbar.twisted.flashpolicy import FlashPolicyFactory

from autobahn.wamp.types import ComponentConfig

from crossbar.worker.worker import NativeWorkerSession

from crossbar.common import checkconfig
from crossbar.twisted.site import patchFileContentTypes

from crossbar.twisted.resource import _HAS_CGI

from crossbar.adapter.rest import PublisherResource, CallerResource
from crossbar.adapter.rest import WebhookResource

if _HAS_CGI:
    from crossbar.twisted.resource import CgiDirectory

__all__ = ('RouterWorkerSession',)


# monkey patch the Twisted Web server identification
twisted.web.server.version = "Crossbar/{}".format(crossbar.__version__)


# 12 hours as default cache timeout for static resources
DEFAULT_CACHE_TIMEOUT = 12 * 60 * 60

EXTRA_MIME_TYPES = {
    '.svg': 'image/svg+xml',
    '.jgz': 'text/javascript'
}


class RouterTransport(object):

    """
    A (listening) transport running on a router worker.
    """

    def __init__(self, id, config, factory, port):
        """
        Ctor.

        :param id: The transport ID within the router.
        :type id: str
        :param config: The transport's configuration.
        :type config: dict
        :param factory: The transport factory in use.
        :type factory: obj
        :param port: The transport's listening port (https://twistedmatrix.com/documents/current/api/twisted.internet.interfaces.IListeningPort.html)
        :type port: obj
        """
        self.id = id
        self.config = config
        self.factory = factory
        self.port = port
        self.created = datetime.utcnow()


class RouterComponent(object):

    """
    A application component hosted and running inside a router worker.
    """

    def __init__(self, id, config, session):
        """
        Ctor.

        :param id: The component ID within the router instance.
        :type id: str
        :param config: The component's configuration.
        :type config: dict
        :param session: The component application session.
        :type session: obj (instance of ApplicationSession)
        """
        self.id = id
        self.config = config
        self.session = session
        self.created = datetime.utcnow()

    def marshal(self):
        """
        Marshal object information for use with WAMP calls/events.
        """
        now = datetime.utcnow()
        return {
            u'id': self.id,
            # 'started' is used by container-components; keeping it
            # for consistency in the public API
            u'started': utcstr(self.created),
            u'uptime': (now - self.created).total_seconds(),
            u'config': self.config
        }


class RouterRealm(object):

    """
    A realm running in a router worker.
    """

    def __init__(self, id, config, session=None):
        """
        Ctor.

        :param id: The realm ID within the router.
        :type id: str
        :param config: The realm configuration.
        :type config: dict
        :param session: The realm service session.
        :type session: instance of CrossbarRouterServiceSession
        """
        self.id = id
        self.config = config
        self.session = session
        self.created = datetime.utcnow()
        self.roles = {}
        self.uplinks = {}


class RouterRealmRole(object):

    """
    A role in a realm running in a router worker.
    """

    def __init__(self, id, config):
        """
        Ctor.

        :param id: The role ID within the realm.
        :type id: str
        :param config: The role configuration.
        :type config: dict
        """
        self.id = id
        self.config = config


class RouterRealmUplink(object):

    """
    An uplink in a realm running in a router worker.
    """

    def __init__(self, id, config):
        """
        Ctor.

        :param id: The uplink ID within the realm.
        :type id: str
        :param config: The uplink configuration.
        :type config: dict
        """
        self.id = id
        self.config = config
        self.session = None


class RouterWorkerSession(NativeWorkerSession):
    """
    A native Crossbar.io worker that runs a WAMP router which can manage
    multiple realms, run multiple transports and links, as well as host
    multiple (embedded) application components.
    """
    WORKER_TYPE = 'router'

    @inlineCallbacks
    def onJoin(self, details):
        """
        Called when worker process has joined the node's management realm.
        """
        yield NativeWorkerSession.onJoin(self, details, publish_ready=False)

        # factory for producing (per-realm) routers
        self._router_factory = RouterFactory()

        # factory for producing router sessions
        self._router_session_factory = RouterSessionFactory(self._router_factory)

        # map: realm ID -> RouterRealm
        self.realms = {}

        # map: realm URI -> realm ID
        self.realm_to_id = {}

        # map: component ID -> RouterComponent
        self.components = {}

        # map: transport ID -> RouterTransport
        self.transports = {}

        # the procedures registered
        procs = [
            'get_router_realms',
            'start_router_realm',
            'stop_router_realm',

            'get_router_realm_roles',
            'start_router_realm_role',
            'stop_router_realm_role',

            'get_router_realm_uplinks',
            'start_router_realm_uplink',
            'stop_router_realm_uplink',

            'get_router_components',
            'start_router_component',
            'stop_router_component',

            'get_router_transports',
            'start_router_transport',
            'stop_router_transport',
        ]

        dl = []
        for proc in procs:
            uri = '{}.{}'.format(self._uri_prefix, proc)
            self.log.debug("Registering management API procedure {proc}", proc=uri)
            dl.append(self.register(getattr(self, proc), uri, options=RegisterOptions(details_arg='details')))

        regs = yield DeferredList(dl)

        self.log.debug("Registered {cnt} management API procedures", cnt=len(regs))

        # NativeWorkerSession.publish_ready()
        yield self.publish_ready()

    def get_router_realms(self, details=None):
        """
        Get realms currently running on this router worker.

        :returns: List of realms currently running.
        :rtype: list of str
        """
        self.log.debug("{name}.get_router_realms", name=self.__class__.__name__)

        return sorted(self.realms.keys())

    @inlineCallbacks
    def start_router_realm(self, realm_id, config, enable_trace=False, details=None):
        """
        Starts a realm on this router worker.

        :param id: The ID of the realm to start.
        :type id: str
        :param config: The realm configuration.
        :type config: dict
        """
        self.log.debug("{name}.start_router_realm", name=self.__class__.__name__)

        # prohibit starting a realm twice
        #
        if realm_id in self.realms:
            emsg = "Could not start realm: a realm with ID '{}' is already running (or starting)".format(realm_id)
            self.log.error(emsg)
            raise ApplicationError(u'crossbar.error.already_running', emsg)

        # check configuration
        #
        try:
            checkconfig.check_router_realm(config)
        except Exception as e:
            emsg = "Invalid router realm configuration: {}".format(e)
            self.log.error(emsg)
            raise ApplicationError(u"crossbar.error.invalid_configuration", emsg)

        # URI of the realm to start
        realm = config['name']

        # track realm
        rlm = RouterRealm(realm_id, config)
        self.realms[realm_id] = rlm
        self.realm_to_id[realm] = realm_id

        # create a new router for the realm
        router = self._router_factory.start_realm(rlm)
        if enable_trace:
            router._trace_traffic = True
            router._trace_traffic_roles_include = None
            router._trace_traffic_roles_exclude = [u'trusted']
            self.log.info(">>> Traffic tracing enabled! <<<")

        # add a router/realm service session
        extra = {
            'onready': Deferred()
        }
        cfg = ComponentConfig(realm, extra)
        rlm.session = RouterServiceSession(cfg, router)
        self._router_session_factory.add(rlm.session, authrole=u'trusted')

        yield extra['onready']

        self.log.info("Realm '{realm}' started", realm=realm)

        self.publish(u'{}.on_realm_started'.format(self._uri_prefix), realm_id)

    def stop_router_realm(self, realm_id, close_sessions=False, details=None):
        """
        Stop a realm currently running on this router worker.

        When a realm has stopped, no new session will be allowed to attach to the realm.
        Optionally, close all sessions currently attached to the realm.

        :param id: ID of the realm to stop.
        :type id: str
        :param close_sessions: If `True`, close all session currently attached.
        :type close_sessions: bool
        """
        self.log.debug("{name}.stop_router_realm", name=self.__class__.__name__)

        # FIXME
        raise NotImplementedError()

    def get_router_realm_roles(self, id, details=None):
        """
        Get roles currently running on a realm running on this router worker.

        :param id: The ID of the realm to list roles for.
        :type id: str

        :returns: A list of roles.
        :rtype: list of dicts
        """
        self.log.debug("{name}.get_router_realm_roles({id})", name=self.__class__.__name__, id=id)

        if id not in self.realms:
            raise ApplicationError(u"crossbar.error.no_such_object", "No realm with ID '{}'".format(id))

        return self.realms[id].roles.values()

    def start_router_realm_role(self, realm_id, role_id, role_config, details=None):
        """
        Start a role on a realm running on this router worker.

        :param id: The ID of the realm the role should be started on.
        :type id: str
        :param role_id: The ID of the role to start under.
        :type role_id: str
        :param config: The role configuration.
        :type config: dict
        """
<<<<<<< HEAD
        self.log.debug("{}.start_router_realm_role".format(self.__class__.__name__),
                       realm_id=realm_id, role_id=role_id, role_config=role_config)
=======
        self.log.debug("{name}.start_router_realm_role", name=self.__class__.__name__)
>>>>>>> 33410598

        if realm_id not in self.realms:
            raise ApplicationError(u"crossbar.error.no_such_object", "No realm with ID '{}'".format(realm_id))

        if role_id in self.realms[realm_id].roles:
            raise ApplicationError(u"crossbar.error.already_exists", "A role with ID '{}' already exists in realm with ID '{}'".format(role_id, realm_id))

        self.realms[realm_id].roles[role_id] = RouterRealmRole(role_id, role_config)

        realm = self.realms[realm_id].config['name']
        self._router_factory.add_role(realm, role_config)

        topic = u'{}.on_router_realm_role_started'.format(self._uri_prefix)
        event = {
            u'id': role_id
        }
        caller = details.caller if details else None
        self.publish(topic, event, options=PublishOptions(exclude=caller))

        self.log.info('role {role_id} on realm {realm_id} started', realm_id=realm_id, role_id=role_id, role_config=role_config)

    def stop_router_realm_role(self, id, role_id, details=None):
        """
        Stop a role currently running on a realm running on this router worker.

        :param id: The ID of the realm of the role to be stopped.
        :type id: str
        :param role_id: The ID of the role to be stopped.
        :type role_id: str
        """
        self.log.debug("{name}.stop_router_realm_role", name=self.__class__.__name__)

        if id not in self.realms:
            raise ApplicationError(u"crossbar.error.no_such_object", "No realm with ID '{}'".format(id))

        if role_id not in self.realms[id].roles:
            raise ApplicationError(u"crossbar.error.no_such_object", "No role with ID '{}' in realm with ID '{}'".format(role_id, id))

        del self.realms[id].roles[role_id]

    def get_router_realm_uplinks(self, id, details=None):
        """
        Get uplinks currently running on a realm running on this router worker.

        :param id: The ID of the router realm to list uplinks for.
        :type id: str

        :returns: A list of uplinks.
        :rtype: list of dicts
        """
        self.log.debug("{name}.get_router_realm_uplinks", name=self.__class__.__name__)

        if id not in self.realms:
            raise ApplicationError(u"crossbar.error.no_such_object", "No realm with ID '{}'".format(id))

        return self.realms[id].uplinks.values()

    @inlineCallbacks
    def start_router_realm_uplink(self, realm_id, uplink_id, uplink_config, details=None):
        """
        Start an uplink on a realm running on this router worker.

        :param realm_id: The ID of the realm the uplink should be started on.
        :type realm_id: unicode
        :param uplink_id: The ID of the uplink to start.
        :type uplink_id: unicode
        :param uplink_config: The uplink configuration.
        :type uplink_config: dict
        """
        self.log.debug("{name}.start_router_realm_uplink", name=self.__class__.__name__)

        # check arguments
        if realm_id not in self.realms:
            raise ApplicationError(u"crossbar.error.no_such_object", "No realm with ID '{}'".format(realm_id))

        if uplink_id in self.realms[realm_id].uplinks:
            raise ApplicationError(u"crossbar.error.already_exists", "An uplink with ID '{}' already exists in realm with ID '{}'".format(uplink_id, realm_id))

        # create a representation of the uplink
        self.realms[realm_id].uplinks[uplink_id] = RouterRealmUplink(uplink_id, uplink_config)

        # create the local session of the bridge
        realm = self.realms[realm_id].config['name']
        extra = {
            'onready': Deferred(),
            'uplink': uplink_config
        }
        uplink_session = uplink.LocalSession(ComponentConfig(realm, extra))
        self._router_session_factory.add(uplink_session, authrole=u'trusted')

        # wait until the uplink is ready
        try:
            uplink_session = yield extra['onready']
        except Exception:
            self.log.failure(None)
            raise

        self.realms[realm_id].uplinks[uplink_id].session = uplink_session

        self.log.info("Realm is connected to Crossbar.io uplink router")

    def stop_router_realm_uplink(self, id, uplink_id, details=None):
        """
        Stop an uplink currently running on a realm running on this router worker.

        :param id: The ID of the realm to stop an uplink on.
        :type id: str
        :param uplink_id: The ID of the uplink within the realm to stop.
        :type uplink_id: str
        """
        self.log.debug("{name}.stop_router_realm_uplink", name=self.__class__.__name__)

        raise NotImplementedError()

    def get_router_components(self, details=None):
        """
        Get app components currently running in this router worker.

        :returns: List of app components currently running.
        :rtype: list of dict
        """
        self.log.debug("{name}.get_router_components", name=self.__class__.__name__)

        res = []
        for component in sorted(self.components.values(), key=lambda c: c.created):
            res.append({
                u'id': component.id,
                u'created': utcstr(component.created),
                u'config': component.config,
            })
        return res

    def onLeave(self, details):
        # when this router is shutting down, we disconnect all our
        # components so that they have a chance to shutdown properly
        # -- e.g. on a ctrl-C of the router.
        leaves = []
        for component in self.components.values():
            if component.session.is_connected():
                d = maybeDeferred(component.session.leave)

                def done(_):
                    self.log.info(
                        "component '{id}' disconnected",
                        id=component.id,
                    )
                    component.session.disconnect()
                d.addCallback(done)
                leaves.append(d)
        dl = DeferredList(leaves, consumeErrors=True)
        # we want our default behavior, which disconnects this
        # router-worker, effectively shutting it down .. but only
        # *after* the components got a chance to shutdown.
        dl.addBoth(lambda _: super(RouterWorkerSession, self).onLeave(details))

    def start_router_component(self, id, config, details=None):
        """
        Start an app component in this router worker.

        :param id: The ID of the component to start.
        :type id: str
        :param config: The component configuration.
        :type config: obj
        """
        self.log.debug("{name}.start_router_component", name=self.__class__.__name__)

        # prohibit starting a component twice
        #
        if id in self.components:
            emsg = "Could not start component: a component with ID '{}'' is already running (or starting)".format(id)
            self.log.error(emsg)
            raise ApplicationError(u'crossbar.error.already_running', emsg)

        # check configuration
        #
        try:
            checkconfig.check_router_component(config)
        except Exception as e:
            emsg = "Invalid router component configuration: {}".format(e)
            self.log.error(emsg)
            raise ApplicationError(u"crossbar.error.invalid_configuration", emsg)
        else:
            self.log.debug("Starting {type}-component on router.",
                           type=config['type'])

        # resolve references to other entities
        #
        references = {}
        for ref in config.get('references', []):
            ref_type, ref_id = ref.split(':')
            if ref_type == u'connection':
                if ref_id in self._connections:
                    references[ref] = self._connections[ref_id]
                else:
                    emsg = "cannot resolve reference '{}' - no '{}' with ID '{}'".format(ref, ref_type, ref_id)
                    self.log.error(emsg)
                    raise ApplicationError(u"crossbar.error.invalid_configuration", emsg)
            else:
                emsg = "cannot resolve reference '{}' - invalid reference type '{}'".format(ref, ref_type)
                self.log.error(emsg)
                raise ApplicationError(u"crossbar.error.invalid_configuration", emsg)

        # create component config
        #
        realm = config['realm']
        extra = config.get('extra', None)
        component_config = ComponentConfig(realm=realm, extra=extra)
        create_component = _appsession_loader(config)

        # .. and create and add an WAMP application session to
        # run the component next to the router
        #
        try:
            session = create_component(component_config)

            # any exception spilling out from user code in onXXX handlers is fatal!
            def panic(fail, msg):
                self.log.error(
                    "Fatal error in component: {msg} - {log_failure.value}",
                    msg=msg, log_failure=fail
                )
                session.disconnect()
            session._swallow_error = panic
        except Exception:
            self.log.error(
                "Component instantiation failed",
                log_failure=Failure(),
            )
            raise

        # Note that 'join' is fired to listeners *before* onJoin runs,
        # so if you do 'yield self.leave()' in onJoin we'll still
        # publish "started" before "stopped".

        def publish_stopped(session, stop_details):
            self.log.info(
                "stopped component: {session} id={session_id}",
                session=class_name(session),
                session_id=session._session_id,
            )
            topic = self._uri_prefix + '.on_component_stop'
            event = {u'id': id}
            caller = details.caller if details else None
            self.publish(topic, event, options=PublishOptions(exclude=caller))
            return event

        def publish_started(session, start_details):
            self.log.info(
                "started component: {session} id={session_id}",
                session=class_name(session),
                session_id=session._session_id,
            )
            topic = self._uri_prefix + '.on_component_start'
            event = {u'id': id}
            caller = details.caller if details else None
            self.publish(topic, event, options=PublishOptions(exclude=caller))
            return event
        session.on('leave', publish_stopped)
        session.on('join', publish_started)

        self.components[id] = RouterComponent(id, config, session)
        self._router_session_factory.add(session, authrole=config.get('role', u'anonymous'))
        self.log.debug(
            "Added component {id} (type '{name}')",
            id=id,
            name=class_name(session),
        )

    def stop_router_component(self, id, details=None):
        """
        Stop an app component currently running in this router worker.

        :param id: The ID of the component to stop.
        :type id: str
        """
        self.log.debug("{name}.stop_router_component({id})", name=self.__class__.__name__, id=id)

        if id in self.components:
            self.log.debug("Worker {worker}: stopping component {id}", worker=self.config.extra.worker, id=id)

            try:
                # self._components[id].disconnect()
                self._session_factory.remove(self.components[id])
                del self.components[id]
            except Exception as e:
                raise ApplicationError(u"crossbar.error.cannot_stop", "Failed to stop component {}: {}".format(id, e))
        else:
            raise ApplicationError(u"crossbar.error.no_such_object", "No component {}".format(id))

    def get_router_transports(self, details=None):
        """
        Get transports currently running in this router worker.

        :returns: List of transports currently running.
        :rtype: list of dict
        """
        self.log.debug("{name}.get_router_transports", name=self.__class__.__name__)

        res = []
        for transport in sorted(self.transports.values(), key=lambda c: c.created):
            res.append({
                u'id': transport.id,
                u'created': utcstr(transport.created),
                u'config': transport.config,
            })
        return res

    def start_router_transport(self, id, config, details=None):
        """
        Start a transport on this router worker.

        :param id: The ID of the transport to start.
        :type id: str
        :param config: The transport configuration.
        :type config: dict
        """
        self.log.debug("{name}.start_router_transport", name=self.__class__.__name__)

        # prohibit starting a transport twice
        #
        if id in self.transports:
            emsg = "Could not start transport: a transport with ID '{}' is already running (or starting)".format(id)
            self.log.error(emsg)
            raise ApplicationError(u'crossbar.error.already_running', emsg)

        # check configuration
        #
        try:
            checkconfig.check_router_transport(config)
        except Exception as e:
            emsg = "Invalid router transport configuration: {}".format(e)
            self.log.error(emsg)
            raise ApplicationError(u"crossbar.error.invalid_configuration", emsg)
        else:
            self.log.debug("Starting {ttype}-transport on router.", ttype=config['type'])

        # standalone WAMP-RawSocket transport
        #
        if config['type'] == 'rawsocket':

            transport_factory = WampRawSocketServerFactory(self._router_session_factory, config)
            transport_factory.noisy = False

        # standalone WAMP-WebSocket transport
        #
        elif config['type'] == 'websocket':

            transport_factory = WampWebSocketServerFactory(self._router_session_factory, self.config.extra.cbdir, config, self._templates)
            transport_factory.noisy = False

        # Flash-policy file server pseudo transport
        #
        elif config['type'] == 'flashpolicy':

            transport_factory = FlashPolicyFactory(config.get('allowed_domain', None), config.get('allowed_ports', None))

        # WebSocket testee pseudo transport
        #
        elif config['type'] == 'websocket.testee':

            transport_factory = WebSocketTesteeServerFactory(config, self._templates)

        # Stream testee pseudo transport
        #
        elif config['type'] == 'stream.testee':

            transport_factory = StreamTesteeServerFactory()

        # Twisted Web based transport
        #
        elif config['type'] == 'web':

            transport_factory = self._create_web_factory(config)

        # Universal transport
        #
        elif config['type'] == 'universal':
            if 'web' in config:
                web_factory = self._create_web_factory(config['web'])
            else:
                web_factory = None

            if 'rawsocket' in config:
                rawsocket_factory = WampRawSocketServerFactory(self._router_session_factory, config['rawsocket'])
                rawsocket_factory.noisy = False
            else:
                rawsocket_factory = None

            if 'websocket' in config:
                websocket_factory_map = {}
                for websocket_url_first_component, websocket_config in config['websocket'].items():
                    websocket_transport_factory = WampWebSocketServerFactory(self._router_session_factory, self.config.extra.cbdir, websocket_config, self._templates)
                    websocket_transport_factory.noisy = False
                    websocket_factory_map[websocket_url_first_component] = websocket_transport_factory
                    self.log.debug('hooked up websocket factory on request URI {request_uri}', request_uri=websocket_url_first_component)
            else:
                websocket_factory_map = None

            transport_factory = UniSocketServerFactory(web_factory, websocket_factory_map, rawsocket_factory)

        # Unknown transport type
        #
        else:
            # should not arrive here, since we did check_transport() in the beginning
            raise Exception("logic error")

        # create transport endpoint / listening port from transport factory
        #
        d = create_listening_port_from_config(config['endpoint'],
                                              self.config.extra.cbdir,
                                              transport_factory,
                                              self._reactor,
                                              self.log)

        def ok(port):
            self.transports[id] = RouterTransport(id, config, transport_factory, port)
            self.log.debug("Router transport '{id}'' started and listening", id)
            return

        def fail(err):
            emsg = "Cannot listen on transport endpoint: {log_failure}"
            self.log.error(emsg, log_failure=err)
            raise ApplicationError(u"crossbar.error.cannot_listen", emsg)

        d.addCallbacks(ok, fail)
        return d

    def _create_web_factory(self, config):

        options = config.get('options', {})

        # create Twisted Web root resource
        if '/' in config['paths']:
            root_config = config['paths']['/']
            root = self._create_resource(root_config, nested=False)
        else:
            root = Resource404(self._templates, b'')

        # create Twisted Web resources on all non-root paths configured
        self._add_paths(root, config.get('paths', {}))

        # create the actual transport factory
        transport_factory = Site(root)
        transport_factory.noisy = False

        # Web access logging
        if not options.get('access_log', False):
            transport_factory.log = lambda _: None

        # Traceback rendering
        transport_factory.displayTracebacks = options.get('display_tracebacks', False)

        # HSTS
        if options.get('hsts', False):
            if 'tls' in config['endpoint']:
                hsts_max_age = int(options.get('hsts_max_age', 31536000))
                transport_factory.requestFactory = createHSTSRequestFactory(transport_factory.requestFactory, hsts_max_age)
            else:
                self.log.warn("Warning: HSTS requested, but running on non-TLS - skipping HSTS")

        return transport_factory

    def _add_paths(self, resource, paths):
        """
        Add all configured non-root paths under a resource.

        :param resource: The parent resource under which to add paths.
        :type resource: Resource
        :param paths: The path configurations.
        :type paths: dict
        """
        for path in sorted(paths):

            if isinstance(path, six.text_type):
                webPath = path.encode('utf8')
            else:
                webPath = path

            if path != b"/":
                resource.putChild(webPath, self._create_resource(paths[path]))

    def _create_resource(self, path_config, nested=True):
        """
        Creates child resource to be added to the parent.

        :param path_config: Configuration for the new child resource.
        :type path_config: dict

        :returns: Resource -- the new child resource
        """
        # WAMP-WebSocket resource
        #
        if path_config['type'] == 'websocket':

            ws_factory = WampWebSocketServerFactory(self._router_session_factory, self.config.extra.cbdir, path_config, self._templates)

            # FIXME: Site.start/stopFactory should start/stop factories wrapped as Resources
            ws_factory.startFactory()

            return WebSocketResource(ws_factory)

        # Static file hierarchy resource
        #
        elif path_config['type'] == 'static':

            static_options = path_config.get('options', {})

            if 'directory' in path_config:

                static_dir = os.path.abspath(os.path.join(self.config.extra.cbdir, path_config['directory']))

            elif 'package' in path_config:

                if 'resource' not in path_config:
                    raise ApplicationError(u"crossbar.error.invalid_configuration", "missing resource")

                try:
                    mod = importlib.import_module(path_config['package'])
                except ImportError as e:
                    emsg = "Could not import resource {} from package {}: {}".format(path_config['resource'], path_config['package'], e)
                    self.log.error(emsg)
                    raise ApplicationError(u"crossbar.error.invalid_configuration", emsg)
                else:
                    try:
                        static_dir = os.path.abspath(pkg_resources.resource_filename(path_config['package'], path_config['resource']))
                    except Exception as e:
                        emsg = "Could not import resource {} from package {}: {}".format(path_config['resource'], path_config['package'], e)
                        self.log.error(emsg)
                        raise ApplicationError(u"crossbar.error.invalid_configuration", emsg)

            else:

                raise ApplicationError(u"crossbar.error.invalid_configuration", "missing web spec")

            static_dir = static_dir.encode('ascii', 'ignore')  # http://stackoverflow.com/a/20433918/884770

            # create resource for file system hierarchy
            #
            if static_options.get('enable_directory_listing', False):
                static_resource_class = StaticResource
            else:
                static_resource_class = StaticResourceNoListing

            cache_timeout = static_options.get('cache_timeout', DEFAULT_CACHE_TIMEOUT)

            static_resource = static_resource_class(static_dir, cache_timeout=cache_timeout)

            # set extra MIME types
            #
            static_resource.contentTypes.update(EXTRA_MIME_TYPES)
            if 'mime_types' in static_options:
                static_resource.contentTypes.update(static_options['mime_types'])
            patchFileContentTypes(static_resource)

            # render 404 page on any concrete path not found
            #
            static_resource.childNotFound = Resource404(self._templates, static_dir)

            return static_resource

        # WSGI resource
        #
        elif path_config['type'] == 'wsgi':

            if not _HAS_WSGI:
                raise ApplicationError(u"crossbar.error.invalid_configuration", "WSGI unsupported")

            if 'module' not in path_config:
                raise ApplicationError(u"crossbar.error.invalid_configuration", "missing WSGI app module")

            if 'object' not in path_config:
                raise ApplicationError(u"crossbar.error.invalid_configuration", "missing WSGI app object")

            # import WSGI app module and object
            mod_name = path_config['module']
            try:
                mod = importlib.import_module(mod_name)
            except ImportError as e:
                raise ApplicationError(u"crossbar.error.invalid_configuration", "WSGI app module '{}' import failed: {} - Python search path was {}".format(mod_name, e, sys.path))
            else:
                obj_name = path_config['object']
                if obj_name not in mod.__dict__:
                    raise ApplicationError(u"crossbar.error.invalid_configuration", "WSGI app object '{}' not in module '{}'".format(obj_name, mod_name))
                else:
                    app = getattr(mod, obj_name)

            # Create a threadpool for running the WSGI requests in
            pool = ThreadPool(maxthreads=path_config.get("maxthreads", 20),
                              minthreads=path_config.get("minthreads", 0),
                              name="crossbar_wsgi_threadpool")
            self._reactor.addSystemEventTrigger('before', 'shutdown', pool.stop)
            pool.start()

            # Create a Twisted Web WSGI resource from the user's WSGI application object
            try:
                wsgi_resource = WSGIResource(self._reactor, pool, app)

                if not nested:
                    wsgi_resource = WSGIRootResource(wsgi_resource, {})
            except Exception as e:
                raise ApplicationError(u"crossbar.error.invalid_configuration", "could not instantiate WSGI resource: {}".format(e))
            else:
                return wsgi_resource

        # Redirecting resource
        #
        elif path_config['type'] == 'redirect':
            redirect_url = path_config['url'].encode('ascii', 'ignore')
            return RedirectResource(redirect_url)

        # Reverse proxy resource
        #
        elif path_config['type'] == 'reverseproxy':
            host = path_config['host']
            port = int(path_config.get('port', 80))
            path = path_config.get('path', '').encode('ascii', 'ignore')
            return ReverseProxyResource(host, port, path)

        # JSON value resource
        #
        elif path_config['type'] == 'json':
            value = path_config['value']

            return JsonResource(value)

        # CGI script resource
        #
        elif path_config['type'] == 'cgi':

            cgi_processor = path_config['processor']
            cgi_directory = os.path.abspath(os.path.join(self.config.extra.cbdir, path_config['directory']))
            cgi_directory = cgi_directory.encode('ascii', 'ignore')  # http://stackoverflow.com/a/20433918/884770

            return CgiDirectory(cgi_directory, cgi_processor, Resource404(self._templates, cgi_directory))

        # WAMP-Longpoll transport resource
        #
        elif path_config['type'] == 'longpoll':

            path_options = path_config.get('options', {})

            lp_resource = WampLongPollResource(self._router_session_factory,
                                               timeout=path_options.get('request_timeout', 10),
                                               killAfter=path_options.get('session_timeout', 30),
                                               queueLimitBytes=path_options.get('queue_limit_bytes', 128 * 1024),
                                               queueLimitMessages=path_options.get('queue_limit_messages', 100),
                                               debug_transport_id=path_options.get('debug_transport_id', None)
                                               )
            lp_resource._templates = self._templates

            return lp_resource

        # Publisher resource (part of REST-bridge)
        #
        elif path_config['type'] == 'publisher':

            # create a vanilla session: the publisher will use this to inject events
            #
            publisher_session_config = ComponentConfig(realm=path_config['realm'], extra=None)
            publisher_session = ApplicationSession(publisher_session_config)

            # add the publisher session to the router
            #
            self._router_session_factory.add(publisher_session, authrole=path_config.get('role', 'anonymous'))

            # now create the publisher Twisted Web resource
            #
            return PublisherResource(path_config.get('options', {}), publisher_session)

        # Webhook resource (part of REST-bridge)
        #
        elif path_config['type'] == 'webhook':

            # create a vanilla session: the webhook will use this to inject events
            #
            webhook_session_config = ComponentConfig(realm=path_config['realm'], extra=None)
            webhook_session = ApplicationSession(webhook_session_config)

            # add the webhook session to the router
            #
            self._router_session_factory.add(webhook_session, authrole=path_config.get('role', 'anonymous'))

            # now create the webhook Twisted Web resource
            #
            return WebhookResource(path_config.get('options', {}), webhook_session)

        # Caller resource (part of REST-bridge)
        #
        elif path_config['type'] == 'caller':

            # create a vanilla session: the caller will use this to inject calls
            #
            caller_session_config = ComponentConfig(realm=path_config['realm'], extra=None)
            caller_session = ApplicationSession(caller_session_config)

            # add the calling session to the router
            #
            self._router_session_factory.add(caller_session, authrole=path_config.get('role', 'anonymous'))

            # now create the caller Twisted Web resource
            #
            return CallerResource(path_config.get('options', {}), caller_session)

        # File Upload resource
        #
        elif path_config['type'] == 'upload':

            upload_directory = os.path.abspath(os.path.join(self.config.extra.cbdir, path_config['directory']))
            upload_directory = upload_directory.encode('ascii', 'ignore')  # http://stackoverflow.com/a/20433918/884770
            if not os.path.isdir(upload_directory):
                emsg = "configured upload directory '{}' in file upload resource isn't a directory".format(upload_directory)
                self.log.error(emsg)
                raise ApplicationError(u"crossbar.error.invalid_configuration", emsg)

            if 'temp_directory' in path_config:
                temp_directory = os.path.abspath(os.path.join(self.config.extra.cbdir, path_config['temp_directory']))
                temp_directory = temp_directory.encode('ascii', 'ignore')  # http://stackoverflow.com/a/20433918/884770
            else:
                temp_directory = os.path.abspath(tempfile.gettempdir())
                temp_directory = os.path.join(temp_directory, 'crossbar-uploads')
                if not os.path.exists(temp_directory):
                    os.makedirs(temp_directory)

            if not os.path.isdir(temp_directory):
                emsg = "configured temp directory '{}' in file upload resource isn't a directory".format(temp_directory)
                self.log.error(emsg)
                raise ApplicationError(u"crossbar.error.invalid_configuration", emsg)

            # file upload progress and finish events are published via this session
            #
            upload_session_config = ComponentConfig(realm=path_config['realm'], extra=None)
            upload_session = ApplicationSession(upload_session_config)

            self._router_session_factory.add(upload_session, authrole=path_config.get('role', 'anonymous'))

            self.log.info("File upload resource started. Uploads to {upl} using temp folder {tmp}.", upl=upload_directory, tmp=temp_directory)

            return FileUploadResource(upload_directory, temp_directory, path_config['form_fields'], upload_session, path_config.get('options', {}))

        # Generic Twisted Web resource
        #
        elif path_config['type'] == 'resource':

            try:
                klassname = path_config['classname']

                self.log.debug("Starting class '{name}'", name=klassname)

                c = klassname.split('.')
                module_name, klass_name = '.'.join(c[:-1]), c[-1]
                module = importlib.import_module(module_name)
                make = getattr(module, klass_name)

                return make(path_config.get('extra', {}))

            except Exception as e:
                emsg = "Failed to import class '{}' - {}".format(klassname, e)
                self.log.error(emsg)
                self.log.error("PYTHONPATH: {pythonpath}", pythonpath=sys.path)
                raise ApplicationError(u"crossbar.error.class_import_failed", emsg)

        # Schema Docs resource
        #
        elif path_config['type'] == 'schemadoc':

            realm = path_config['realm']

            if realm not in self.realm_to_id:
                raise ApplicationError(u"crossbar.error.no_such_object", "No realm with URI '{}' configured".format(realm))

            realm_id = self.realm_to_id[realm]

            realm_schemas = self.realms[realm_id].session._schemas

            return SchemaDocResource(self._templates, realm, realm_schemas)

        # Nested subpath resource
        #
        elif path_config['type'] == 'path':

            nested_paths = path_config.get('paths', {})

            if '/' in nested_paths:
                nested_resource = self._create_resource(nested_paths['/'])
            else:
                nested_resource = Resource404(self._templates, b'')

            # nest subpaths under the current entry
            #
            self._add_paths(nested_resource, nested_paths)

            return nested_resource

        else:
            raise ApplicationError(u"crossbar.error.invalid_configuration",
                                   "invalid Web path type '{}' in {} config".format(path_config['type'],
                                                                                    'nested' if nested else 'root'))

    def stop_router_transport(self, id, details=None):
        """
        Stop a transport currently running in this router worker.

        :param id: The ID of the transport to stop.
        :type id: str
        """
        self.log.debug("{name}.stop_router_transport", name=self.__class__.__name__)

        # FIXME
        if id not in self.transports:
            #      if not id in self.transports or self.transports[id].status != 'started':
            emsg = "Cannot stop transport: no transport with ID '{}' or transport is already stopping".format(id)
            self.log.error(emsg)
            raise ApplicationError(u'crossbar.error.not_running', emsg)

        self.log.debug("Stopping transport with ID '{id}'", id=id)

        d = self.transports[id].port.stopListening()

        def ok(_):
            del self.transports[id]

        def fail(err):
            raise ApplicationError(u"crossbar.error.cannot_stop", "Failed to stop transport: {}".format(str(err.value)))

        d.addCallbacks(ok, fail)
        return d<|MERGE_RESOLUTION|>--- conflicted
+++ resolved
@@ -438,12 +438,7 @@
         :param config: The role configuration.
         :type config: dict
         """
-<<<<<<< HEAD
-        self.log.debug("{}.start_router_realm_role".format(self.__class__.__name__),
-                       realm_id=realm_id, role_id=role_id, role_config=role_config)
-=======
         self.log.debug("{name}.start_router_realm_role", name=self.__class__.__name__)
->>>>>>> 33410598
 
         if realm_id not in self.realms:
             raise ApplicationError(u"crossbar.error.no_such_object", "No realm with ID '{}'".format(realm_id))
